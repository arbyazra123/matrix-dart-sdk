--- conflicted
+++ resolved
@@ -388,19 +388,6 @@
               'dSO80A01XiigH3uBiDVx/EjzaoycHcjq9lfQX0uWsqxl2giMIiSPR8a4d291W1ihKJL/a+myXS367WT6NAIcBA'
         }
       }
-<<<<<<< HEAD
-    }, matrix);
-    test('startOutgoingOlmSessions', () async {
-      expect(matrix.olmSessions.length, 0);
-      if (olmEnabled) {
-        await matrix
-            .startOutgoingOlmSessions([deviceKeys], checkSignature: false);
-        expect(matrix.olmSessions.length, 1);
-        expect(matrix.olmSessions.entries.first.key,
-            '3C5BFWi2Y8MaVvjM8M22DBmh24PmgR0nPvJOIArzgyI');
-      }
-=======
->>>>>>> ac90481d
     });
     test('sendToDevice', () async {
       await matrix.sendToDevice(
