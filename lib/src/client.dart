/*
 * Copyright (c) 2019 Zender & Kurtz GbR.
 *
 * Authors:
 *   Christian Pauly <krille@famedly.com>
 *   Marcel Radzio <mtrnord@famedly.com>
 *
 * This file is part of famedlysdk.
 *
 * famedlysdk is free software: you can redistribute it and/or modify
 * it under the terms of the GNU General Public License as published by
 * the Free Software Foundation, either version 3 of the License, or
 * (at your option) any later version.
 *
 * famedlysdk is distributed in the hope that it will be useful,
 * but WITHOUT ANY WARRANTY; without even the implied warranty of
 * MERCHANTABILITY or FITNESS FOR A PARTICULAR PURPOSE.  See the
 * GNU General Public License for more details.
 *
 * You should have received a copy of the GNU General Public License
 * along with famedlysdk.  If not, see <http://www.gnu.org/licenses/>.
 */

import 'dart:async';
import 'dart:convert';
import 'dart:core';

import 'package:canonical_json/canonical_json.dart';
import 'package:famedlysdk/famedlysdk.dart';
import 'package:famedlysdk/src/account_data.dart';
import 'package:famedlysdk/src/presence.dart';
import 'package:famedlysdk/src/room.dart';
import 'package:famedlysdk/src/sync/user_update.dart';
import 'package:famedlysdk/src/utils/device_keys_list.dart';
import 'package:famedlysdk/src/utils/matrix_file.dart';
import 'package:famedlysdk/src/utils/open_id_credentials.dart';
import 'package:famedlysdk/src/utils/public_rooms_response.dart';
import 'package:famedlysdk/src/utils/room_key_request.dart';
import 'package:famedlysdk/src/utils/session_key.dart';
import 'package:famedlysdk/src/utils/to_device_event.dart';
import 'package:famedlysdk/src/utils/turn_server_credentials.dart';
import 'package:famedlysdk/src/utils/user_device.dart';
import 'package:http/http.dart' as http;
import 'package:mime_type/mime_type.dart';
import 'package:olm/olm.dart' as olm;
import 'package:pedantic/pedantic.dart';

import 'event.dart';
import 'room.dart';
import 'sync/event_update.dart';
import 'sync/room_update.dart';
import 'sync/user_update.dart';
import 'user.dart';
import 'utils/matrix_exception.dart';
import 'utils/profile.dart';
import 'database/database.dart' show Database;
import 'utils/pusher.dart';
import 'utils/well_known_informations.dart';
import 'utils/key_verification.dart';

typedef RoomSorter = int Function(Room a, Room b);

enum HTTPType { GET, POST, PUT, DELETE }

enum LoginState { logged, loggedOut }

/// Represents a Matrix client to communicate with a
/// [Matrix](https://matrix.org) homeserver and is the entry point for this
/// SDK.
class Client {
  /// Handles the connection for this client.
  @deprecated
  Client get connection => this;

  int _id;
  int get id => _id;

  Database database;

  bool enableE2eeRecovery;

  /// Create a client
  /// clientName = unique identifier of this client
  /// debug: Print debug output?
  /// database: The database instance to use
  /// enableE2eeRecovery: Enable additional logic to try to recover from bad e2ee sessions
  Client(this.clientName,
      {this.debug = false, this.database, this.enableE2eeRecovery = false}) {
    onLoginStateChanged.stream.listen((loginState) {
      print('LoginState: ${loginState.toString()}');
    });
  }

  /// Whether debug prints should be displayed.
  final bool debug;

  /// The required name for this client.
  final String clientName;

  /// The homeserver this client is communicating with.
  String get homeserver => _homeserver;
  String _homeserver;

  /// The Matrix ID of the current logged user.
  String get userID => _userID;
  String _userID;

  /// This is the access token for the matrix client. When it is undefined, then
  /// the user needs to sign in first.
  String get accessToken => _accessToken;
  String _accessToken;

  /// This points to the position in the synchronization history.
  String prevBatch;

  /// The device ID is an unique identifier for this device.
  String get deviceID => _deviceID;
  String _deviceID;

  /// The device name is a human readable identifier for this device.
  String get deviceName => _deviceName;
  String _deviceName;

  /// Returns the current login state.
  bool isLogged() => accessToken != null;

  /// A list of all rooms the user is participating or invited.
  List<Room> get rooms => _rooms;
  List<Room> _rooms = [];

  olm.Account _olmAccount;

  /// Returns the base64 encoded keys to store them in a store.
  /// This String should **never** leave the device!
  String get pickledOlmAccount =>
      encryptionEnabled ? _olmAccount.pickle(userID) : null;

  /// Whether this client supports end-to-end encryption using olm.
  bool get encryptionEnabled => _olmAccount != null;

  /// Whether this client is able to encrypt and decrypt files.
  bool get fileEncryptionEnabled => true;

  /// Warning! This endpoint is for testing only!
  set rooms(List<Room> newList) {
    print('Warning! This endpoint is for testing only!');
    _rooms = newList;
  }

  /// Key/Value store of account data.
  Map<String, AccountData> accountData = {};

  /// Presences of users by a given matrix ID
  Map<String, Presence> presences = {};

  int _timeoutFactor = 1;

  Room getRoomByAlias(String alias) {
    for (var i = 0; i < rooms.length; i++) {
      if (rooms[i].canonicalAlias == alias) return rooms[i];
    }
    return null;
  }

  Room getRoomById(String id) {
    for (var j = 0; j < rooms.length; j++) {
      if (rooms[j].id == id) return rooms[j];
    }
    return null;
  }

  void handleUserUpdate(UserUpdate userUpdate) {
    if (userUpdate.type == 'account_data') {
      var newAccountData = AccountData.fromJson(userUpdate.content);
      accountData[newAccountData.typeKey] = newAccountData;
      if (onAccountData != null) onAccountData.add(newAccountData);
    }
    if (userUpdate.type == 'presence') {
      var newPresence = Presence.fromJson(userUpdate.content);
      presences[newPresence.sender] = newPresence;
      if (onPresence != null) onPresence.add(newPresence);
    }
  }

  Map<String, dynamic> get directChats =>
      accountData['m.direct'] != null ? accountData['m.direct'].content : {};

  /// Returns the (first) room ID from the store which is a private chat with the user [userId].
  /// Returns null if there is none.
  String getDirectChatFromUserId(String userId) {
    if (accountData['m.direct'] != null &&
        accountData['m.direct'].content[userId] is List<dynamic> &&
        accountData['m.direct'].content[userId].length > 0) {
      if (getRoomById(accountData['m.direct'].content[userId][0]) != null) {
        return accountData['m.direct'].content[userId][0];
      }
      (accountData['m.direct'].content[userId] as List<dynamic>)
          .remove(accountData['m.direct'].content[userId][0]);
      jsonRequest(
          type: HTTPType.PUT,
          action: '/client/r0/user/${userID}/account_data/m.direct',
          data: directChats);
      return getDirectChatFromUserId(userId);
    }
    for (var i = 0; i < rooms.length; i++) {
      if (rooms[i].membership == Membership.invite &&
          rooms[i].states[userID]?.senderId == userId &&
          rooms[i].states[userID].content['is_direct'] == true) {
        return rooms[i].id;
      }
    }
    return null;
  }

  /// Gets discovery information about the domain. The file may include additional keys.
  Future<WellKnownInformations> getWellKnownInformationsByUserId(
    String MatrixIdOrDomain,
  ) async {
    final response = await http
        .get('https://${MatrixIdOrDomain.domain}/.well-known/matrix/client');
    final rawJson = json.decode(response.body);
    return WellKnownInformations.fromJson(rawJson);
  }

  /// Checks the supported versions of the Matrix protocol and the supported
  /// login types. Returns false if the server is not compatible with the
  /// client.
  /// Throws FormatException, TimeoutException and MatrixException on error.
  Future<bool> checkServer(serverUrl) async {
    try {
      _homeserver = serverUrl;
      final versionResp =
          await jsonRequest(type: HTTPType.GET, action: '/client/versions');

      final versions = List<String>.from(versionResp['versions']);

      for (var i = 0; i < versions.length; i++) {
        if (versions[i] == 'r0.5.0' || versions[i] == 'r0.6.0') {
          break;
        } else if (i == versions.length - 1) {
          return false;
        }
      }

      final loginResp =
          await jsonRequest(type: HTTPType.GET, action: '/client/r0/login');

      final List<dynamic> flows = loginResp['flows'];

      for (var i = 0; i < flows.length; i++) {
        if (flows[i].containsKey('type') &&
            flows[i]['type'] == 'm.login.password') {
          break;
        } else if (i == flows.length - 1) {
          return false;
        }
      }
      return true;
    } catch (_) {
      _homeserver = null;
      rethrow;
    }
  }

  /// Checks to see if a username is available, and valid, for the server.
  /// You have to call [checkServer] first to set a homeserver.
  Future<bool> usernameAvailable(String username) async {
    final response = await jsonRequest(
      type: HTTPType.GET,
      action: '/client/r0/register/available?username=$username',
    );
    return response['available'];
  }

  /// Checks to see if a username is available, and valid, for the server.
  /// Returns the fully-qualified Matrix user ID (MXID) that has been registered.
  /// You have to call [checkServer] first to set a homeserver.
  Future<Map<String, dynamic>> register({
    String kind,
    String username,
    String password,
    Map<String, dynamic> auth,
    String deviceId,
    String initialDeviceDisplayName,
    bool inhibitLogin,
  }) async {
    final action = '/client/r0/register' + (kind != null ? '?kind=$kind' : '');
    var data = <String, dynamic>{};
    if (username != null) data['username'] = username;
    if (password != null) data['password'] = password;
    if (auth != null) data['auth'] = auth;
    if (deviceId != null) data['device_id'] = deviceId;
    if (initialDeviceDisplayName != null) {
      data['initial_device_display_name'] = initialDeviceDisplayName;
    }
    if (inhibitLogin != null) data['inhibit_login'] = inhibitLogin;
    final response =
        await jsonRequest(type: HTTPType.POST, action: action, data: data);

    // Connect if there is an access token in the response.
    if (response.containsKey('access_token') &&
        response.containsKey('device_id') &&
        response.containsKey('user_id')) {
      await connect(
          newToken: response['access_token'],
          newUserID: response['user_id'],
          newHomeserver: homeserver,
          newDeviceName: initialDeviceDisplayName ?? '',
          newDeviceID: response['device_id']);
    }
    return response;
  }

  /// Handles the login and allows the client to call all APIs which require
  /// authentication. Returns false if the login was not successful. Throws
  /// MatrixException if login was not successful.
  /// You have to call [checkServer] first to set a homeserver.
  Future<bool> login(
    String username,
    String password, {
    String initialDeviceDisplayName,
    String deviceId,
  }) async {
    var data = <String, dynamic>{
      'type': 'm.login.password',
      'user': username,
      'identifier': {
        'type': 'm.id.user',
        'user': username,
      },
      'password': password,
    };
    if (deviceId != null) data['device_id'] = deviceId;
    if (initialDeviceDisplayName != null) {
      data['initial_device_display_name'] = initialDeviceDisplayName;
    }

    final loginResp = await jsonRequest(
        type: HTTPType.POST, action: '/client/r0/login', data: data);

    if (loginResp.containsKey('user_id') &&
        loginResp.containsKey('access_token') &&
        loginResp.containsKey('device_id')) {
      await connect(
        newToken: loginResp['access_token'],
        newUserID: loginResp['user_id'],
        newHomeserver: homeserver,
        newDeviceName: initialDeviceDisplayName ?? '',
        newDeviceID: loginResp['device_id'],
      );
      return true;
    }
    return false;
  }

  /// Sends a logout command to the homeserver and clears all local data,
  /// including all persistent data from the store.
  Future<void> logout() async {
    try {
      await jsonRequest(type: HTTPType.POST, action: '/client/r0/logout');
    } catch (exception) {
      rethrow;
    } finally {
      await clear();
    }
  }

  /// Returns the user's own displayname and avatar url. In Matrix it is possible that
  /// one user can have different displaynames and avatar urls in different rooms. So
  /// this endpoint first checks if the profile is the same in all rooms. If not, the
  /// profile will be requested from the homserver.
  Future<Profile> get ownProfile async {
    if (rooms.isNotEmpty) {
      var profileSet = <Profile>{};
      for (var room in rooms) {
        final user = room.getUserByMXIDSync(userID);
        profileSet.add(Profile.fromJson(user.content));
      }
      if (profileSet.length == 1) return profileSet.first;
    }
    return getProfileFromUserId(userID);
  }

  final Map<String, Profile> _profileCache = {};

  /// Get the combined profile information for this user.
  /// If [getFromRooms] is true then the profile will first be searched from the
  /// room memberships. This is unstable if the given user makes use of different displaynames
  /// and avatars per room, which is common for some bots and bridges.
  /// If [cache] is true then
  /// the profile get cached for this session. Please note that then the profile may
  /// become outdated if the user changes the displayname or avatar in this session.
  Future<Profile> getProfileFromUserId(String userId,
      {bool cache = true, bool getFromRooms = true}) async {
    if (getFromRooms) {
      final room = rooms.firstWhere(
          (Room room) =>
              room
                  .getParticipants()
                  .indexWhere((User user) => user.id == userId) !=
              -1,
          orElse: () => null);
      if (room != null) {
        final user =
            room.getParticipants().firstWhere((User user) => user.id == userId);
        return Profile(user.displayName, user.avatarUrl);
      }
    }
    if (cache && _profileCache.containsKey(userId)) {
      return _profileCache[userId];
    }
    final resp = await jsonRequest(
        type: HTTPType.GET, action: '/client/r0/profile/${userId}');
    final profile = Profile.fromJson(resp);
    _profileCache[userId] = profile;
    return profile;
  }

  Future<List<Room>> get archive async {
    var archiveList = <Room>[];
    var syncFilters = '{"room":{"include_leave":true,"timeline":{"limit":10}}}';
    var action = '/client/r0/sync?filter=$syncFilters&timeout=0';
    final sync = await jsonRequest(type: HTTPType.GET, action: action);
    if (sync['rooms']['leave'] is Map<String, dynamic>) {
      for (var entry in sync['rooms']['leave'].entries) {
        final String id = entry.key;
        final dynamic room = entry.value;
        var leftRoom = Room(
            id: id,
            membership: Membership.leave,
            client: this,
            roomAccountData: {},
            mHeroes: []);
        if (room['account_data'] is Map<String, dynamic> &&
            room['account_data']['events'] is List<dynamic>) {
          for (dynamic event in room['account_data']['events']) {
            leftRoom.roomAccountData[event['type']] =
                RoomAccountData.fromJson(event, leftRoom);
          }
        }
        if (room['timeline'] is Map<String, dynamic> &&
            room['timeline']['events'] is List<dynamic>) {
          for (dynamic event in room['timeline']['events']) {
            leftRoom.setState(Event.fromJson(event, leftRoom));
          }
        }
        if (room['state'] is Map<String, dynamic> &&
            room['state']['events'] is List<dynamic>) {
          for (dynamic event in room['state']['events']) {
            leftRoom.setState(Event.fromJson(event, leftRoom));
          }
        }
        archiveList.add(leftRoom);
      }
    }
    return archiveList;
  }

  /// This API starts a user participating in a particular room, if that user is allowed to participate in that room.
  /// After this call, the client is allowed to see all current state events in the room, and all subsequent events
  /// associated with the room until the user leaves the room.
  Future<dynamic> joinRoomById(String roomIdOrAlias) async {
    return await jsonRequest(
        type: HTTPType.POST, action: '/client/r0/join/$roomIdOrAlias');
  }

  /// Loads the contact list for this user excluding the user itself.
  /// Currently the contacts are found by discovering the contacts of
  /// the famedlyContactDiscovery room, which is
  /// defined by the autojoin room feature in Synapse.
  Future<List<User>> loadFamedlyContacts() async {
    var contacts = <User>[];
    var contactDiscoveryRoom =
        getRoomByAlias('#famedlyContactDiscovery:${userID.domain}');
    if (contactDiscoveryRoom != null) {
      contacts = await contactDiscoveryRoom.requestParticipants();
    } else {
      var userMap = <String, bool>{};
      for (var i = 0; i < rooms.length; i++) {
        var roomUsers = rooms[i].getParticipants();
        for (var j = 0; j < roomUsers.length; j++) {
          if (userMap[roomUsers[j].id] != true) contacts.add(roomUsers[j]);
          userMap[roomUsers[j].id] = true;
        }
      }
    }
    return contacts;
  }

  @Deprecated('Please use [createRoom] instead!')
  Future<String> createGroup(List<User> users) => createRoom(invite: users);

  /// Creates a new group chat and invites the given Users and returns the new
  /// created room ID. If [params] are provided, invite will be ignored. For the
  /// moment please look at https://matrix.org/docs/spec/client_server/r0.5.0#post-matrix-client-r0-createroom
  /// to configure [params].
  Future<String> createRoom(
      {List<User> invite, Map<String, dynamic> params}) async {
    var inviteIDs = <String>[];
    if (params == null && invite != null) {
      for (var i = 0; i < invite.length; i++) {
        inviteIDs.add(invite[i].id);
      }
    }

    try {
      final dynamic resp = await jsonRequest(
          type: HTTPType.POST,
          action: '/client/r0/createRoom',
          data: params ??
              {
                'invite': inviteIDs,
              });
      return resp['room_id'];
    } catch (e) {
      rethrow;
    }
  }

  /// Changes the user's displayname.
  Future<void> setDisplayname(String displayname) async {
    await jsonRequest(
        type: HTTPType.PUT,
        action: '/client/r0/profile/$userID/displayname',
        data: {'displayname': displayname});
    return;
  }

  /// Uploads a new user avatar for this user.
  Future<void> setAvatar(MatrixFile file) async {
    final uploadResp = await upload(file);
    await jsonRequest(
        type: HTTPType.PUT,
        action: '/client/r0/profile/$userID/avatar_url',
        data: {'avatar_url': uploadResp});
    return;
  }

  /// Get credentials for the client to use when initiating calls.
  Future<TurnServerCredentials> getTurnServerCredentials() async {
    final response = await jsonRequest(
      type: HTTPType.GET,
      action: '/client/r0/voip/turnServer',
    );
    return TurnServerCredentials.fromJson(response);
  }

  /// Fetches the pushrules for the logged in user.
  /// These are needed for notifications on Android
  @Deprecated('Use [pushRules] instead.')
  Future<PushRules> getPushrules() async {
    final dynamic resp = await jsonRequest(
      type: HTTPType.GET,
      action: '/client/r0/pushrules/',
    );

    return PushRules.fromJson(resp);
  }

  /// Returns the push rules for the logged in user.
  PushRules get pushRules => accountData.containsKey('m.push_rules')
      ? PushRules.fromJson(accountData['m.push_rules'].content)
      : null;

  /// Gets all currently active pushers for the authenticated user.
  Future<List<Pusher>> getPushers() async {
    final response =
        await jsonRequest(type: HTTPType.GET, action: '/client/r0/pushers');
    var list = <Pusher>[];
    for (final pusherJson in response['pushers']) {
      list.add(Pusher.fromJson(pusherJson));
    }
    return list;
  }

  /// This endpoint allows the creation, modification and deletion of pushers for this user ID.
  Future<void> setPushers(String pushKey, String kind, String appId,
      String appDisplayName, String deviceDisplayName, String lang, String url,
      {bool append, String profileTag, String format}) async {
    var data = <String, dynamic>{
      'lang': lang,
      'kind': kind,
      'app_display_name': appDisplayName,
      'device_display_name': deviceDisplayName,
      'profile_tag': profileTag,
      'app_id': appId,
      'pushkey': pushKey,
      'data': {'url': url}
    };

    if (format != null) data['data']['format'] = format;
    if (profileTag != null) data['profile_tag'] = profileTag;
    if (append != null) data['append'] = append;

    await jsonRequest(
      type: HTTPType.POST,
      action: '/client/r0/pushers/set',
      data: data,
    );
    return;
  }

  static String syncFilters = '{"room":{"state":{"lazy_load_members":true}}}';
  static String messagesFilters = '{"lazy_load_members":true}';
  static const List<String> supportedDirectEncryptionAlgorithms = [
    'm.olm.v1.curve25519-aes-sha2'
  ];
  static const List<String> supportedGroupEncryptionAlgorithms = [
    'm.megolm.v1.aes-sha2'
  ];
  static const int defaultThumbnailSize = 256;

  http.Client httpClient = http.Client();

  /// The newEvent signal is the most important signal in this concept. Every time
  /// the app receives a new synchronization, this event is called for every signal
  /// to update the GUI. For example, for a new message, it is called:
  /// onRoomEvent( "m.room.message", "!chat_id:server.com", "timeline", {sender: "@bob:server.com", body: "Hello world"} )
  final StreamController<EventUpdate> onEvent = StreamController.broadcast();

  /// Outside of the events there are updates for the global chat states which
  /// are handled by this signal:
  final StreamController<RoomUpdate> onRoomUpdate =
      StreamController.broadcast();

  /// Outside of rooms there are account updates like account_data or presences.
  final StreamController<UserUpdate> onUserEvent = StreamController.broadcast();

  /// The onToDeviceEvent is called when there comes a new to device event. It is
  /// already decrypted if necessary.
  final StreamController<ToDeviceEvent> onToDeviceEvent =
      StreamController.broadcast();

  /// Called when the login state e.g. user gets logged out.
  final StreamController<LoginState> onLoginStateChanged =
      StreamController.broadcast();

  /// Synchronization erros are coming here.
  final StreamController<MatrixException> onError =
      StreamController.broadcast();

  /// This is called once, when the first sync has received.
  final StreamController<bool> onFirstSync = StreamController.broadcast();

  /// When a new sync response is coming in, this gives the complete payload.
  final StreamController<dynamic> onSync = StreamController.broadcast();

  /// Callback will be called on presences.
  final StreamController<Presence> onPresence = StreamController.broadcast();

  /// Callback will be called on account data updates.
  final StreamController<AccountData> onAccountData =
      StreamController.broadcast();

  /// Will be called on call invites.
  final StreamController<Event> onCallInvite = StreamController.broadcast();

  /// Will be called on call hangups.
  final StreamController<Event> onCallHangup = StreamController.broadcast();

  /// Will be called on call candidates.
  final StreamController<Event> onCallCandidates = StreamController.broadcast();

  /// Will be called on call answers.
  final StreamController<Event> onCallAnswer = StreamController.broadcast();

  /// Will be called when another device is requesting session keys for a room.
  final StreamController<RoomKeyRequest> onRoomKeyRequest =
      StreamController.broadcast();

  /// Will be called when another device is requesting verification with this device.
  final StreamController<KeyVerification> onKeyVerificationRequest =
      StreamController.broadcast();

  final Map<String, KeyVerification> _keyVerificationRequests = {};

  /// Matrix synchronisation is done with https long polling. This needs a
  /// timeout which is usually 30 seconds.
  int syncTimeoutSec = 30;

  /// How long should the app wait until it retrys the synchronisation after
  /// an error?
  int syncErrorTimeoutSec = 3;

  /// Sets the user credentials and starts the synchronisation.
  ///
  /// Before you can connect you need at least an [accessToken], a [homeserver],
  /// a [userID], a [deviceID], and a [deviceName].
  ///
  /// You get this informations
  /// by logging in to your Matrix account, using the [login API](https://matrix.org/docs/spec/client_server/r0.4.0.html#post-matrix-client-r0-login).
  ///
  /// To log in you can use [jsonRequest()] after you have set the [homeserver]
  /// to a valid url. For example:
  ///
  /// ```
  /// final resp = await matrix
  ///          .jsonRequest(type: HTTPType.POST, action: "/client/r0/login", data: {
  ///        "type": "m.login.password",
  ///        "user": "test",
  ///        "password": "1234",
  ///        "initial_device_display_name": "Fluffy Matrix Client"
  ///      });
  /// ```
  ///
  /// Returns:
  ///
  /// ```
  /// {
  ///  "user_id": "@cheeky_monkey:matrix.org",
  ///  "access_token": "abc123",
  ///  "device_id": "GHTYAJCE"
  /// }
  /// ```
  ///
  /// Sends [LoginState.logged] to [onLoginStateChanged].
  void connect({
    String newToken,
    String newHomeserver,
    String newUserID,
    String newDeviceName,
    String newDeviceID,
    String newPrevBatch,
    String newOlmAccount,
  }) async {
    String olmAccount;
    if (database != null) {
      final account = await database.getClient(clientName);
      if (account != null) {
        _id = account.clientId;
        _homeserver = account.homeserverUrl;
        _accessToken = account.token;
        _userID = account.userId;
        _deviceID = account.deviceId;
        _deviceName = account.deviceName;
        prevBatch = account.prevBatch;
        olmAccount = account.olmAccount;
      }
    }
    _accessToken = newToken ?? _accessToken;
    _homeserver = newHomeserver ?? _homeserver;
    _userID = newUserID ?? _userID;
    _deviceID = newDeviceID ?? _deviceID;
    _deviceName = newDeviceName ?? _deviceName;
    prevBatch = newPrevBatch ?? prevBatch;
    olmAccount = newOlmAccount ?? olmAccount;

    if (_accessToken == null || _homeserver == null || _userID == null) {
      // we aren't logged in
      onLoginStateChanged.add(LoginState.loggedOut);
      return;
    }

    // Try to create a new olm account or restore a previous one.
    if (olmAccount == null) {
      try {
        await olm.init();
        _olmAccount = olm.Account();
        _olmAccount.create();
        if (await _uploadKeys(uploadDeviceKeys: true) == false) {
          throw ('Upload key failed');
        }
      } catch (_) {
        _olmAccount = null;
      }
    } else {
      try {
        await olm.init();
        _olmAccount = olm.Account();
        _olmAccount.unpickle(userID, olmAccount);
      } catch (_) {
        _olmAccount = null;
      }
    }

    if (database != null) {
      if (id != null) {
        await database.updateClient(
          _homeserver,
          _accessToken,
          _userID,
          _deviceID,
          _deviceName,
          prevBatch,
          pickledOlmAccount,
          id,
        );
      } else {
        _id = await database.insertClient(
          clientName,
          _homeserver,
          _accessToken,
          _userID,
          _deviceID,
          _deviceName,
          prevBatch,
          pickledOlmAccount,
        );
      }
      _userDeviceKeys = await database.getUserDeviceKeys(this);
      _olmSessions = await database.getOlmSessions(id, _userID);
      _rooms = await database.getRoomList(this, onlyLeft: false);
      _sortRooms();
      accountData = await database.getAccountData(id);
      presences = await database.getPresences(id);
    }

    _userEventSub ??= onUserEvent.stream.listen(handleUserUpdate);

    onLoginStateChanged.add(LoginState.logged);

    return _sync();
  }

  StreamSubscription _userEventSub;

  /// Resets all settings and stops the synchronisation.
  void clear() {
    olmSessions.values.forEach((List<olm.Session> sessions) {
      sessions.forEach((olm.Session session) => session?.free());
    });
    rooms.forEach((Room room) {
      room.clearOutboundGroupSession(wipe: true);
      room.inboundGroupSessions.values.forEach((SessionKey sessionKey) {
        sessionKey.inboundGroupSession?.free();
      });
    });
    _olmAccount?.free();
    database?.clear(id);
    _id = _accessToken =
        _homeserver = _userID = _deviceID = _deviceName = prevBatch = null;
    _rooms = [];
    onLoginStateChanged.add(LoginState.loggedOut);
  }

  /// Used for all Matrix json requests using the [c2s API](https://matrix.org/docs/spec/client_server/r0.4.0.html).
  ///
  /// Throws: TimeoutException, FormatException, MatrixException
  ///
  /// You must first call [this.connect()] or set [this.homeserver] before you can use
  /// this! For example to send a message to a Matrix room with the id
  /// '!fjd823j:example.com' you call:
  ///
  /// ```
  /// final resp = await jsonRequest(
  ///   type: HTTPType.PUT,
  ///   action: "/r0/rooms/!fjd823j:example.com/send/m.room.message/$txnId",
  ///   data: {
  ///     "msgtype": "m.text",
  ///     "body": "hello"
  ///   }
  ///  );
  /// ```
  ///
  Future<Map<String, dynamic>> jsonRequest(
      {HTTPType type,
      String action,
      dynamic data = '',
      int timeout,
      String contentType = 'application/json'}) async {
    if (isLogged() == false && homeserver == null) {
      throw ('No homeserver specified.');
    }
    timeout ??= (_timeoutFactor * syncTimeoutSec) + 5;
    dynamic json;
    if (data is Map) data.removeWhere((k, v) => v == null);
    (!(data is String)) ? json = jsonEncode(data) : json = data;
    if (data is List<int> || action.startsWith('/media/r0/upload')) json = data;

    final url = '${homeserver}/_matrix${action}';

    var headers = <String, String>{};
    if (type == HTTPType.PUT || type == HTTPType.POST) {
      headers['Content-Type'] = contentType;
    }
    if (isLogged()) {
      headers['Authorization'] = 'Bearer ${accessToken}';
    }

    if (debug) {
      print(
          "[REQUEST ${type.toString().split('.').last}] Action: $action, Data: ${jsonEncode(data)}");
    }

    http.Response resp;
    var jsonResp = <String, dynamic>{};
    try {
      switch (type.toString().split('.').last) {
        case 'GET':
          resp = await httpClient.get(url, headers: headers).timeout(
                Duration(seconds: timeout),
                onTimeout: () => null,
              );
          break;
        case 'POST':
          resp =
              await httpClient.post(url, body: json, headers: headers).timeout(
                    Duration(seconds: timeout),
                    onTimeout: () => null,
                  );
          break;
        case 'PUT':
          resp =
              await httpClient.put(url, body: json, headers: headers).timeout(
                    Duration(seconds: timeout),
                    onTimeout: () => null,
                  );
          break;
        case 'DELETE':
          resp = await httpClient.delete(url, headers: headers).timeout(
                Duration(seconds: timeout),
                onTimeout: () => null,
              );
          break;
      }
      if (resp == null) {
        throw TimeoutException;
      }
      jsonResp = jsonDecode(String.fromCharCodes(resp.body.runes))
          as Map<String, dynamic>; // May throw FormatException

      if (resp.statusCode >= 400 && resp.statusCode < 500) {
        // The server has responsed with an matrix related error.
        var exception = MatrixException(resp);
        if (exception.error == MatrixError.M_UNKNOWN_TOKEN) {
          // The token is no longer valid. Need to sign off....
          // TODO: add a way to export keys prior logout?
          onError.add(exception);
          clear();
        }

        throw exception;
      }

      if (debug) print('[RESPONSE] ${jsonResp.toString()}');
    } on ArgumentError catch (exception) {
      print(exception);
      // Ignore this error
    } on TimeoutException catch (_) {
      _timeoutFactor *= 2;
      rethrow;
    } catch (_) {
      print(_);
      rethrow;
    }

    return jsonResp;
  }

  /// Uploads a file with the name [fileName] as base64 encoded to the server
  /// and returns the mxc url as a string.
  Future<String> upload(MatrixFile file, {String contentType}) async {
    // For testing
    if (homeserver.toLowerCase() == 'https://fakeserver.notexisting') {
      return 'mxc://example.com/AQwafuaFswefuhsfAFAgsw';
    }
    var headers = <String, String>{};
    headers['Authorization'] = 'Bearer $accessToken';
    headers['Content-Type'] = contentType ?? mime(file.path);
    var fileName = Uri.encodeFull(file.path.split('/').last.toLowerCase());
    final url = '$homeserver/_matrix/media/r0/upload?filename=$fileName';
    final streamedRequest = http.StreamedRequest('POST', Uri.parse(url))
      ..headers.addAll(headers);
    streamedRequest.contentLength = await file.bytes.length;
    streamedRequest.sink.add(file.bytes);
    streamedRequest.sink.close();
    print('[UPLOADING] $fileName');
    var streamedResponse = await streamedRequest.send();
    Map<String, dynamic> jsonResponse = json.decode(
      String.fromCharCodes(await streamedResponse.stream.first),
    );
    if (!(jsonResponse['content_uri'] is String &&
        jsonResponse['content_uri'].isNotEmpty)) {
      throw ("Missing json key: 'content_uri' ${jsonResponse.toString()}");
    }
    return jsonResponse['content_uri'];
  }

  Future<dynamic> _syncRequest;

  Future<void> _sync() async {
    if (isLogged() == false || _disposed) return;

    var action = '/client/r0/sync?filter=$syncFilters';

    if (prevBatch != null) {
      action += '&timeout=30000';
      action += '&since=${prevBatch}';
    }
    try {
      _syncRequest = jsonRequest(type: HTTPType.GET, action: action);
      if (_disposed) return;
      final hash = _syncRequest.hashCode;
      final syncResp = await _syncRequest;
      if (hash != _syncRequest.hashCode) return;
      _timeoutFactor = 1;
      if (database != null) {
        await database.transaction(() async {
          await handleSync(syncResp);
          if (prevBatch != syncResp['next_batch']) {
            await database.storePrevBatch(syncResp['next_batch'], id);
          }
        });
      } else {
        await handleSync(syncResp);
      }
      if (_disposed) return;
      if (prevBatch == null) {
        onFirstSync.add(true);
        prevBatch = syncResp['next_batch'];
        _sortRooms();
      }
      prevBatch = syncResp['next_batch'];
      await _updateUserDeviceKeys();
      _cleanupKeyVerificationRequests();
      if (hash == _syncRequest.hashCode) unawaited(_sync());
    } on MatrixException catch (exception) {
      onError.add(exception);
      await Future.delayed(Duration(seconds: syncErrorTimeoutSec), _sync);
    } catch (exception) {
      print('Error during processing events: ' + exception.toString());
      await Future.delayed(Duration(seconds: syncErrorTimeoutSec), _sync);
    }
  }

  /// Use this method only for testing utilities!
  Future<void> handleSync(dynamic sync) async {
    if (sync['to_device'] is Map<String, dynamic> &&
        sync['to_device']['events'] is List<dynamic>) {
      _handleToDeviceEvents(sync['to_device']['events']);
    }
    if (sync['rooms'] is Map<String, dynamic>) {
      if (sync['rooms']['join'] is Map<String, dynamic>) {
        await _handleRooms(sync['rooms']['join'], Membership.join);
      }
      if (sync['rooms']['invite'] is Map<String, dynamic>) {
        await _handleRooms(sync['rooms']['invite'], Membership.invite);
      }
      if (sync['rooms']['leave'] is Map<String, dynamic>) {
        await _handleRooms(sync['rooms']['leave'], Membership.leave);
      }
    }
    if (sync['presence'] is Map<String, dynamic> &&
        sync['presence']['events'] is List<dynamic>) {
      await _handleGlobalEvents(sync['presence']['events'], 'presence');
    }
    if (sync['account_data'] is Map<String, dynamic> &&
        sync['account_data']['events'] is List<dynamic>) {
      await _handleGlobalEvents(sync['account_data']['events'], 'account_data');
    }
    if (sync['device_lists'] is Map<String, dynamic>) {
      await _handleDeviceListsEvents(sync['device_lists']);
    }
    if (sync['device_one_time_keys_count'] is Map<String, dynamic>) {
      _handleDeviceOneTimeKeysCount(sync['device_one_time_keys_count']);
    }
    while (_pendingToDeviceEvents.isNotEmpty) {
      _updateRoomsByToDeviceEvent(
        _pendingToDeviceEvents.removeLast(),
        addToPendingIfNotFound: false,
      );
    }
    onSync.add(sync);
  }

  void _handleDeviceOneTimeKeysCount(
      Map<String, dynamic> deviceOneTimeKeysCount) {
    if (!encryptionEnabled) return;
    // Check if there are at least half of max_number_of_one_time_keys left on the server
    // and generate and upload more if not.
    if (deviceOneTimeKeysCount['signed_curve25519'] is int) {
      final int oneTimeKeysCount = deviceOneTimeKeysCount['signed_curve25519'];
      if (oneTimeKeysCount < (_olmAccount.max_number_of_one_time_keys() / 2)) {
        // Generate and upload more one time keys:
        _uploadKeys();
      }
    }
  }

  Future<void> _handleDeviceListsEvents(
      Map<String, dynamic> deviceLists) async {
    if (deviceLists['changed'] is List) {
      for (final userId in deviceLists['changed']) {
        if (_userDeviceKeys.containsKey(userId)) {
          _userDeviceKeys[userId].outdated = true;
          if (database != null) {
            await database.storeUserDeviceKeysInfo(id, userId, true);
          }
        }
      }
      for (final userId in deviceLists['left']) {
        if (_userDeviceKeys.containsKey(userId)) {
          _userDeviceKeys.remove(userId);
        }
      }
    }
  }

  void _cleanupKeyVerificationRequests() {
    for (final entry in _keyVerificationRequests.entries) {
      (() async {
        var dispose = entry.value.canceled ||
            entry.value.state == KeyVerificationState.done ||
            entry.value.state == KeyVerificationState.error;
        if (!dispose) {
          dispose = !(await entry.value.verifyActivity());
        }
        if (dispose) {
          entry.value.dispose();
          _keyVerificationRequests.remove(entry.key);
        }
      })();
    }
  }

  void addKeyVerificationRequest(KeyVerification request) {
    if (request.transactionId == null) {
      return;
    }
    _keyVerificationRequests[request.transactionId] = request;
  }

  void _handleToDeviceEvents(List<dynamic> events) {
    for (var i = 0; i < events.length; i++) {
      var isValid = events[i] is Map &&
          events[i]['type'] is String &&
          events[i]['sender'] is String &&
          events[i]['content'] is Map;
      if (!isValid) {
        print('[Sync] Invalid To Device Event! ${events[i]}');
        continue;
      }
      var toDeviceEvent = ToDeviceEvent.fromJson(events[i]);
      if (toDeviceEvent.type == 'm.room.encrypted') {
        try {
          toDeviceEvent = decryptToDeviceEvent(toDeviceEvent);
        } catch (e) {
          print(
              '[LibOlm] Could not decrypt to device event from ${toDeviceEvent.sender}: ' +
                  e.toString());
          print(toDeviceEvent.sender);
          toDeviceEvent = ToDeviceEvent.fromJson(events[i]);
        }
      }
      _updateRoomsByToDeviceEvent(toDeviceEvent);
      if (toDeviceEvent.type.startsWith('m.key.verification.')) {
        _handleToDeviceKeyVerificationRequest(toDeviceEvent);
      }
      onToDeviceEvent.add(toDeviceEvent);
    }
  }

  void _handleToDeviceKeyVerificationRequest(ToDeviceEvent toDeviceEvent) {
    if (!toDeviceEvent.type.startsWith('m.key.verification.')) {
      return;
    }
    // we have key verification going on!
    final transactionId =
        KeyVerification.getTransactionId(toDeviceEvent.content);
    if (transactionId != null) {
      if (_keyVerificationRequests.containsKey(transactionId)) {
        _keyVerificationRequests[transactionId]
            .handlePayload(toDeviceEvent.type, toDeviceEvent.content);
      } else {
        final newKeyRequest =
            KeyVerification(client: this, userId: toDeviceEvent.sender);
        newKeyRequest
            .handlePayload(toDeviceEvent.type, toDeviceEvent.content)
            .then((res) {
          if (newKeyRequest.state != KeyVerificationState.askAccept) {
            // okay, something went wrong (unknown transaction id?), just dispose it
            newKeyRequest.dispose();
          } else {
            // we have a new request! Let's broadcast it!
            _keyVerificationRequests[transactionId] = newKeyRequest;
            onKeyVerificationRequest.add(newKeyRequest);
          }
        });
      }
    }
  }

  Future<void> _handleRooms(
      Map<String, dynamic> rooms, Membership membership) async {
    for (final entry in rooms.entries) {
      final id = entry.key;
      final room = entry.value;
      // calculate the notification counts, the limitedTimeline and prevbatch
      num highlight_count = 0;
      num notification_count = 0;
      var prev_batch = '';
      var limitedTimeline = false;

      if (room['unread_notifications'] is Map<String, dynamic>) {
        if (room['unread_notifications']['highlight_count'] is num) {
          highlight_count = room['unread_notifications']['highlight_count'];
        }
        if (room['unread_notifications']['notification_count'] is num) {
          notification_count =
              room['unread_notifications']['notification_count'];
        }
      }

      if (room['timeline'] is Map<String, dynamic>) {
        if (room['timeline']['limited'] is bool) {
          limitedTimeline = room['timeline']['limited'];
        }
        if (room['timeline']['prev_batch'] is String) {
          prev_batch = room['timeline']['prev_batch'];
        }
      }

      RoomSummary summary;

      if (room['summary'] is Map<String, dynamic>) {
        summary = RoomSummary.fromJson(room['summary']);
      }

      var update = RoomUpdate(
        id: id,
        membership: membership,
        notification_count: notification_count,
        highlight_count: highlight_count,
        limitedTimeline: limitedTimeline,
        prev_batch: prev_batch,
        summary: summary,
      );
      if (database != null) {
        await database.storeRoomUpdate(this.id, update, getRoomById(id));
      }
      _updateRoomsByRoomUpdate(update);
      final roomObj = getRoomById(id);
      if (limitedTimeline && roomObj != null) {
        roomObj.resetSortOrder();
      }
      onRoomUpdate.add(update);

      var handledEvents = false;

      /// Handle now all room events and save them in the database
      if (room['state'] is Map<String, dynamic> &&
          room['state']['events'] is List<dynamic> &&
          room['state']['events'].isNotEmpty) {
        await _handleRoomEvents(id, room['state']['events'], 'state');
        handledEvents = true;
      }

      if (room['invite_state'] is Map<String, dynamic> &&
          room['invite_state']['events'] is List<dynamic>) {
        await _handleRoomEvents(
            id, room['invite_state']['events'], 'invite_state');
      }

      if (room['timeline'] is Map<String, dynamic> &&
          room['timeline']['events'] is List<dynamic> &&
          room['timeline']['events'].isNotEmpty) {
        await _handleRoomEvents(id, room['timeline']['events'], 'timeline');
        handledEvents = true;
      }

      if (room['ephemeral'] is Map<String, dynamic> &&
          room['ephemeral']['events'] is List<dynamic>) {
        await _handleEphemerals(id, room['ephemeral']['events']);
      }

      if (room['account_data'] is Map<String, dynamic> &&
          room['account_data']['events'] is List<dynamic>) {
        await _handleRoomEvents(
            id, room['account_data']['events'], 'account_data');
      }

      if (handledEvents && database != null && roomObj != null) {
        await roomObj.updateSortOrder();
      }
    }
  }

  Future<void> _handleEphemerals(String id, List<dynamic> events) async {
    for (num i = 0; i < events.length; i++) {
      await _handleEvent(events[i], id, 'ephemeral');

      // Receipt events are deltas between two states. We will create a
      // fake room account data event for this and store the difference
      // there.
      if (events[i]['type'] == 'm.receipt') {
        var room = getRoomById(id);
        room ??= Room(id: id);

        var receiptStateContent =
            room.roomAccountData['m.receipt']?.content ?? {};
        for (var eventEntry in events[i]['content'].entries) {
          final String eventID = eventEntry.key;
          if (events[i]['content'][eventID]['m.read'] != null) {
            final Map<String, dynamic> userTimestampMap =
                events[i]['content'][eventID]['m.read'];
            for (var userTimestampMapEntry in userTimestampMap.entries) {
              final mxid = userTimestampMapEntry.key;

              // Remove previous receipt event from this user
              if (receiptStateContent[eventID] is Map<String, dynamic> &&
                  receiptStateContent[eventID]['m.read']
                      is Map<String, dynamic> &&
                  receiptStateContent[eventID]['m.read'].containsKey(mxid)) {
                receiptStateContent[eventID]['m.read'].remove(mxid);
              }
              if (userTimestampMap[mxid] is Map<String, dynamic> &&
                  userTimestampMap[mxid].containsKey('ts')) {
                receiptStateContent[mxid] = {
                  'event_id': eventID,
                  'ts': userTimestampMap[mxid]['ts'],
                };
              }
            }
          }
        }
        events[i]['content'] = receiptStateContent;
        await _handleEvent(events[i], id, 'account_data');
      }
    }
  }

  Future<void> _handleRoomEvents(
      String chat_id, List<dynamic> events, String type) async {
    for (num i = 0; i < events.length; i++) {
      await _handleEvent(events[i], chat_id, type);
    }
  }

  Future<void> _handleGlobalEvents(List<dynamic> events, String type) async {
    for (var i = 0; i < events.length; i++) {
      if (events[i]['type'] is String &&
          events[i]['content'] is Map<String, dynamic>) {
        var update = UserUpdate(
          eventType: events[i]['type'],
          type: type,
          content: events[i],
        );
        if (database != null) {
          await database.storeUserEventUpdate(id, update);
        }
        onUserEvent.add(update);
      }
    }
  }

  Future<void> _handleEvent(
      Map<String, dynamic> event, String roomID, String type) async {
    if (event['type'] is String && event['content'] is Map<String, dynamic>) {
      // The client must ignore any new m.room.encryption event to prevent
      // man-in-the-middle attacks!
      final room = getRoomById(roomID);
      if (room == null ||
          (event['type'] == 'm.room.encryption' &&
              room.encrypted &&
              event['content']['algorithm'] !=
                  room.getState('m.room.encryption')?.content['algorithm'])) {
        return;
      }

      // ephemeral events aren't persisted and don't need a sort order - they are
      // expected to be processed as soon as they come in
      final sortOrder = type != 'ephemeral' ? room.newSortOrder : 0.0;
      var update = EventUpdate(
        eventType: event['type'],
        roomID: roomID,
        type: type,
        content: event,
        sortOrder: sortOrder,
      );
      if (event['type'] == 'm.room.encrypted') {
        update = update.decrypt(room);
      }
      if (update.eventType == 'm.room.encrypted' && database != null) {
        // the event is still encrytped....let's try fetching the keys from the database!
        await room.loadInboundGroupSessionKey(
            event['content']['session_id'], event['content']['sender_key']);
        update = update.decrypt(room);
      }
      if (type != 'ephemeral' && database != null) {
        await database.storeEventUpdate(id, update);
      }
      _updateRoomsByEventUpdate(update);
      onEvent.add(update);

      if (event['type'] == 'm.call.invite') {
        onCallInvite.add(Event.fromJson(event, room, sortOrder));
      } else if (event['type'] == 'm.call.hangup') {
        onCallHangup.add(Event.fromJson(event, room, sortOrder));
      } else if (event['type'] == 'm.call.answer') {
        onCallAnswer.add(Event.fromJson(event, room, sortOrder));
      } else if (event['type'] == 'm.call.candidates') {
        onCallCandidates.add(Event.fromJson(event, room, sortOrder));
      }
    }
  }

  void _updateRoomsByRoomUpdate(RoomUpdate chatUpdate) {
    // Update the chat list item.
    // Search the room in the rooms
    num j = 0;
    for (j = 0; j < rooms.length; j++) {
      if (rooms[j].id == chatUpdate.id) break;
    }
    final found = (j < rooms.length && rooms[j].id == chatUpdate.id);
    final isLeftRoom = chatUpdate.membership == Membership.leave;

    // Does the chat already exist in the list rooms?
    if (!found && !isLeftRoom) {
      var position = chatUpdate.membership == Membership.invite ? 0 : j;
      // Add the new chat to the list
      var newRoom = Room(
        id: chatUpdate.id,
        membership: chatUpdate.membership,
        prev_batch: chatUpdate.prev_batch,
        highlightCount: chatUpdate.highlight_count,
        notificationCount: chatUpdate.notification_count,
        mHeroes: chatUpdate.summary?.mHeroes,
        mJoinedMemberCount: chatUpdate.summary?.mJoinedMemberCount,
        mInvitedMemberCount: chatUpdate.summary?.mInvitedMemberCount,
        roomAccountData: {},
        client: this,
      );
      rooms.insert(position, newRoom);
    }
    // If the membership is "leave" then remove the item and stop here
    else if (found && isLeftRoom) {
      rooms.removeAt(j);
    }
    // Update notification, highlight count and/or additional informations
    else if (found &&
        chatUpdate.membership != Membership.leave &&
        (rooms[j].membership != chatUpdate.membership ||
            rooms[j].notificationCount != chatUpdate.notification_count ||
            rooms[j].highlightCount != chatUpdate.highlight_count ||
            chatUpdate.summary != null)) {
      rooms[j].membership = chatUpdate.membership;
      rooms[j].notificationCount = chatUpdate.notification_count;
      rooms[j].highlightCount = chatUpdate.highlight_count;
      if (chatUpdate.prev_batch != null) {
        rooms[j].prev_batch = chatUpdate.prev_batch;
      }
      if (chatUpdate.summary != null) {
        if (chatUpdate.summary.mHeroes != null) {
          rooms[j].mHeroes = chatUpdate.summary.mHeroes;
        }
        if (chatUpdate.summary.mJoinedMemberCount != null) {
          rooms[j].mJoinedMemberCount = chatUpdate.summary.mJoinedMemberCount;
        }
        if (chatUpdate.summary.mInvitedMemberCount != null) {
          rooms[j].mInvitedMemberCount = chatUpdate.summary.mInvitedMemberCount;
        }
      }
      if (rooms[j].onUpdate != null) rooms[j].onUpdate.add(rooms[j].id);
    }
    _sortRooms();
  }

  void _updateRoomsByEventUpdate(EventUpdate eventUpdate) {
    if (eventUpdate.type == 'history') return;
    // Search the room in the rooms
    num j = 0;
    for (j = 0; j < rooms.length; j++) {
      if (rooms[j].id == eventUpdate.roomID) break;
    }
    final found = (j < rooms.length && rooms[j].id == eventUpdate.roomID);
    if (!found) return;
    if (eventUpdate.type == 'timeline' ||
        eventUpdate.type == 'state' ||
        eventUpdate.type == 'invite_state') {
      var stateEvent =
          Event.fromJson(eventUpdate.content, rooms[j], eventUpdate.sortOrder);
      if (stateEvent.type == EventTypes.Redaction) {
        final String redacts = eventUpdate.content['redacts'];
        rooms[j].states.states.forEach(
              (String key, Map<String, Event> states) => states.forEach(
                (String key, Event state) {
                  if (state.eventId == redacts) {
                    state.setRedactionEvent(stateEvent);
                  }
                },
              ),
            );
      } else {
        var prevState =
            rooms[j].getState(stateEvent.typeKey, stateEvent.stateKey);
        if (prevState != null &&
            prevState.time.millisecondsSinceEpoch >
                stateEvent.time.millisecondsSinceEpoch) return;
        rooms[j].setState(stateEvent);
      }
    } else if (eventUpdate.type == 'account_data') {
      rooms[j].roomAccountData[eventUpdate.eventType] =
          RoomAccountData.fromJson(eventUpdate.content, rooms[j]);
    } else if (eventUpdate.type == 'ephemeral') {
      rooms[j].ephemerals[eventUpdate.eventType] =
          RoomAccountData.fromJson(eventUpdate.content, rooms[j]);
    }
    if (rooms[j].onUpdate != null) rooms[j].onUpdate.add(rooms[j].id);
    if (eventUpdate.type == 'timeline') _sortRooms();
  }

  final List<ToDeviceEvent> _pendingToDeviceEvents = [];

  void _updateRoomsByToDeviceEvent(ToDeviceEvent toDeviceEvent,
      {addToPendingIfNotFound = true}) async {
    try {
      switch (toDeviceEvent.type) {
        case 'm.room_key':
        case 'm.forwarded_room_key':
          final roomId = toDeviceEvent.content['room_id'];
          var room = getRoomById(roomId);
          if (room == null && addToPendingIfNotFound) {
            _pendingToDeviceEvents.add(toDeviceEvent);
            break;
          }
          room ??= Room(client: this, id: roomId);
          final String sessionId = toDeviceEvent.content['session_id'];
          if (toDeviceEvent.type == 'm.room_key' &&
              userDeviceKeys.containsKey(toDeviceEvent.sender) &&
              userDeviceKeys[toDeviceEvent.sender]
                  .deviceKeys
                  .containsKey(toDeviceEvent.content['requesting_device_id'])) {
            toDeviceEvent.content['sender_claimed_ed25519_key'] =
                userDeviceKeys[toDeviceEvent.sender]
                    .deviceKeys[toDeviceEvent.content['requesting_device_id']]
                    .ed25519Key;
          }
          room.setInboundGroupSession(
            sessionId,
            toDeviceEvent.content,
            forwarded: toDeviceEvent.type == 'm.forwarded_room_key',
          );
          if (toDeviceEvent.type == 'm.forwarded_room_key') {
            await sendToDevice(
              [],
              'm.room_key_request',
              {
                'action': 'request_cancellation',
                'request_id': base64
                    .encode(utf8.encode(toDeviceEvent.content['room_id'])),
                'requesting_device_id': room.client.deviceID,
              },
              encrypted: false,
            );
          }
          break;
        case 'm.room_key_request':
          if (!toDeviceEvent.content.containsKey('body')) break;
          var room = getRoomById(toDeviceEvent.content['body']['room_id']);
          DeviceKeys deviceKeys;
          final String sessionId = toDeviceEvent.content['body']['session_id'];
          if (userDeviceKeys.containsKey(toDeviceEvent.sender) &&
              userDeviceKeys[toDeviceEvent.sender]
                  .deviceKeys
                  .containsKey(toDeviceEvent.content['requesting_device_id'])) {
            deviceKeys = userDeviceKeys[toDeviceEvent.sender]
                .deviceKeys[toDeviceEvent.content['requesting_device_id']];
            await room.loadInboundGroupSessionKey(sessionId);
            if (room.inboundGroupSessions.containsKey(sessionId)) {
              final roomKeyRequest =
                  RoomKeyRequest.fromToDeviceEvent(toDeviceEvent, this);
              if (deviceKeys.userId == userID &&
                  deviceKeys.verified &&
                  !deviceKeys.blocked) {
                await roomKeyRequest.forwardKey();
              } else {
                onRoomKeyRequest.add(roomKeyRequest);
              }
            }
          }
          break;
      }
    } catch (e) {
      print('[Matrix] Error while processing to-device-event: ' + e.toString());
    }
  }

  bool _sortLock = false;

  /// The compare function how the rooms should be sorted internally. By default
  /// rooms are sorted by timestamp of the last m.room.message event or the last
  /// event if there is no known message.
  RoomSorter sortRoomsBy = (a, b) => b.timeCreated.millisecondsSinceEpoch
      .compareTo(a.timeCreated.millisecondsSinceEpoch);

  void _sortRooms() {
    if (prevBatch == null || _sortLock || rooms.length < 2) return;
    _sortLock = true;
    rooms?.sort(sortRoomsBy);
    _sortLock = false;
  }

  /// Gets an OpenID token object that the requester may supply to another service to verify their identity in Matrix.
  /// The generated token is only valid for exchanging for user information from the federation API for OpenID.
  Future<OpenIdCredentials> requestOpenIdCredentials() async {
    final response = await jsonRequest(
      type: HTTPType.POST,
      action: '/client/r0/user/$userID/openid/request_token',
      data: {},
    );
    return OpenIdCredentials.fromJson(response);
  }

  /// A map of known device keys per user.
  Map<String, DeviceKeysList> get userDeviceKeys => _userDeviceKeys;
  Map<String, DeviceKeysList> _userDeviceKeys = {};

  Future<Set<String>> _getUserIdsInEncryptedRooms() async {
    var userIds = <String>{};
    for (var i = 0; i < rooms.length; i++) {
      if (rooms[i].encrypted) {
        var userList = await rooms[i].requestParticipants();
        for (var user in userList) {
          if ([Membership.join, Membership.invite].contains(user.membership)) {
            userIds.add(user.id);
          }
        }
      }
    }
    return userIds;
  }

  Future<void> _updateUserDeviceKeys() async {
    try {
      if (!isLogged()) return;
      final dbActions = <Future<dynamic> Function()>[];
      var trackedUserIds = await _getUserIdsInEncryptedRooms();
      trackedUserIds.add(userID);

      // Remove all userIds we no longer need to track the devices of.
      _userDeviceKeys
          .removeWhere((String userId, v) => !trackedUserIds.contains(userId));

      // Check if there are outdated device key lists. Add it to the set.
      var outdatedLists = <String, dynamic>{};
      for (var userId in trackedUserIds) {
        if (!userDeviceKeys.containsKey(userId)) {
          _userDeviceKeys[userId] = DeviceKeysList(userId);
        }
        var deviceKeysList = userDeviceKeys[userId];
        if (deviceKeysList.outdated) {
          outdatedLists[userId] = [];
        }
      }

      if (outdatedLists.isNotEmpty) {
        // Request the missing device key lists from the server.
        final response = await jsonRequest(
            type: HTTPType.POST,
            action: '/client/r0/keys/query',
            data: {'timeout': 10000, 'device_keys': outdatedLists});

        // first we parse and persist the device keys
        for (final rawDeviceKeyListEntry in response['device_keys'].entries) {
          final String userId = rawDeviceKeyListEntry.key;
          final oldKeys =
              Map<String, DeviceKeys>.from(_userDeviceKeys[userId].deviceKeys);
          _userDeviceKeys[userId].deviceKeys = {};
          for (final rawDeviceKeyEntry in rawDeviceKeyListEntry.value.entries) {
            final String deviceId = rawDeviceKeyEntry.key;

            // Set the new device key for this device
            final entry = DeviceKeys.fromJson(rawDeviceKeyEntry.value, this);
            if (entry.isValid) {
              // is this a new key or the same one as an old one?
              // better store an update - the signatures might have changed!
              if (!oldKeys.containsKey(deviceId) || oldKeys[deviceId].ed25519Key == entry.ed25519Key) {
                if (oldKeys.containsKey(deviceId)) {
                  // be sure to save the verified status
                  entry.setDirectVerified(oldKeys[deviceId].directVerified);
                  entry.blocked = oldKeys[deviceId].blocked;
                  entry.validSignatures = oldKeys[deviceId].validSignatures;
                }
                _userDeviceKeys[userId].deviceKeys[deviceId] = entry;
                if (deviceId == deviceID &&
<<<<<<< HEAD
                  entry.ed25519Key ==
                  fingerprintKey) {
                    // Always trust the own device
                    entry.setDirectVerified(true);
=======
                    entry.ed25519Key == fingerprintKey) {
                  // Always trust the own device
                  entry.verified = true;
>>>>>>> bb75ee00
                }
              } else {
                // This shouldn't ever happen. The same device ID has gotten
                // a new public key. So we ignore the update. TODO: ask krille
                // if we should instead use the new key with unknown verified / blocked status
                _userDeviceKeys[userId].deviceKeys[deviceId] = oldKeys[deviceId];
              }
              if (database != null) {
                dbActions.add(() => database.storeUserDeviceKey(
                      id,
                      userId,
                      deviceId,
<<<<<<< HEAD
                      json.encode(entry.toJson()),
                      entry.verified,
                      entry.blocked,
=======
                      json.encode(_userDeviceKeys[userId]
                          .deviceKeys[deviceId]
                          .toJson()),
                      _userDeviceKeys[userId].deviceKeys[deviceId].verified,
                      _userDeviceKeys[userId].deviceKeys[deviceId].blocked,
>>>>>>> bb75ee00
                    ));
              }
            }
          }
          // delete old/unused entries
          if (database != null) {
            for (final oldDeviceKeyEntry in oldKeys.entries) {
              final deviceId = oldDeviceKeyEntry.key;
              if (!_userDeviceKeys[userId].deviceKeys.containsKey(deviceId)) {
                // we need to remove an old key
                dbActions.add(
                    () => database.removeUserDeviceKey(id, userId, deviceId));
              }
            }
          }
          _userDeviceKeys[userId].outdated = false;
          if (database != null) {
            dbActions
                .add(() => database.storeUserDeviceKeysInfo(id, userId, false));
          }
        }
        // next we parse and persist the cross signing keys
        for (final keyType in ['master_keys', 'self_signing_keys', 'user_signing_keys']) {
          if (!(response[keyType] is Map)) {
            continue;
          }
          for (final rawDeviceKeyListEntry in response[keyType].entries) {
            final String userId = rawDeviceKeyListEntry.key;
            final oldKeys = Map<String, CrossSigningKey>.from(_userDeviceKeys[userId].crossSigningKeys);
            _userDeviceKeys[userId].crossSigningKeys = {};
            // add the types we arne't handling atm back
            for (final oldEntry in oldKeys.entries) {
              if (!oldEntry.value.usage.contains(keyType.substring(0, keyType.length - '_keys'.length))) {
                _userDeviceKeys[userId].crossSigningKeys[oldEntry.key] = oldEntry.value;
              }
            }
            final entry = CrossSigningKey.fromJson(rawDeviceKeyListEntry.value, this);
            if (entry.isValid) {
              final publicKey = entry.publicKey;
              if (!oldKeys.containsKey(publicKey) || oldKeys[publicKey].ed25519Key == entry.ed25519Key) {
                if (oldKeys.containsKey(publicKey)) {
                  // be sure to save the verification status
                  entry.setDirectVerified(oldKeys[publicKey].directVerified);
                  entry.blocked = oldKeys[publicKey].blocked;
                  entry.validSignatures = oldKeys[publicKey].validSignatures;
                }
                _userDeviceKeys[userId].crossSigningKeys[publicKey] = entry;
              } else {
                // This shouldn't ever happen. The same device ID has gotten
                // a new public key. So we ignore the update. TODO: ask krille
                // if we should instead use the new key with unknown verified / blocked status
                _userDeviceKeys[userId].crossSigningKeys[publicKey] = oldKeys[publicKey];
              }
              if (database != null) {
                dbActions.add(() => database.storeUserCrossSigningKey(
                  id, 
                  userId,
                  publicKey,
                  json.encode(entry.toJson()),
                  entry.verified,
                  entry.blocked,
                ));
              }
            }
            // delete old/unused entries
            if (database != null) {
              for (final oldCrossSigningKeyEntry in oldKeys.entries) {
                final publicKey = oldCrossSigningKeyEntry.key;
                if (!_userDeviceKeys[userId].crossSigningKeys.containsKey(publicKey)) {
                  // we need to remove an old key
                  dbActions.add(
                      () => database.removeUserCrossSigningKey(id, userId, publicKey));
                }
              }
            }
            _userDeviceKeys[userId].outdated = false;
            if (database != null) {
              dbActions
                  .add(() => database.storeUserDeviceKeysInfo(id, userId, false));
            }
          }
        }
      }
      await database?.transaction(() async {
        for (final f in dbActions) {
          await f();
        }
      });
    } catch (e) {
      print('[LibOlm] Unable to update user device keys: ' + e.toString());
    }
  }

  String get fingerprintKey => encryptionEnabled
      ? json.decode(_olmAccount.identity_keys())['ed25519']
      : null;
  String get identityKey => encryptionEnabled
      ? json.decode(_olmAccount.identity_keys())['curve25519']
      : null;

  /// Adds a signature to this json from this olm account.
  Map<String, dynamic> signJson(Map<String, dynamic> payload) {
    if (!encryptionEnabled) throw ('Encryption is disabled');
    final Map<String, dynamic> unsigned = payload['unsigned'];
    final Map<String, dynamic> signatures = payload['signatures'];
    payload.remove('unsigned');
    payload.remove('signatures');
    final canonical = canonicalJson.encode(payload);
    final signature = _olmAccount.sign(String.fromCharCodes(canonical));
    if (signatures != null) {
      payload['signatures'] = signatures;
    } else {
      payload['signatures'] = <String, dynamic>{};
    }
    payload['signatures'][userID] = <String, dynamic>{};
    payload['signatures'][userID]['ed25519:$deviceID'] = signature;
    if (unsigned != null) {
      payload['unsigned'] = unsigned;
    }
    return payload;
  }

  /// Checks the signature of a signed json object.
  bool checkJsonSignature(String key, Map<String, dynamic> signedJson,
      String userId, String deviceId) {
    if (!encryptionEnabled) throw ('Encryption is disabled');
    final Map<String, dynamic> signatures = signedJson['signatures'];
    if (signatures == null || !signatures.containsKey(userId)) return false;
    signedJson.remove('unsigned');
    signedJson.remove('signatures');
    if (!signatures[userId].containsKey('ed25519:$deviceId')) return false;
    final String signature = signatures[userId]['ed25519:$deviceId'];
    final canonical = canonicalJson.encode(signedJson);
    final message = String.fromCharCodes(canonical);
    var isValid = true;
    try {
      olm.Utility()
        ..ed25519_verify(key, message, signature)
        ..free();
    } catch (e) {
      isValid = false;
      print('[LibOlm] Signature check failed: ' + e.toString());
    }
    return isValid;
  }

  DateTime lastTimeKeysUploaded;

  /// Generates new one time keys, signs everything and upload it to the server.
  Future<bool> _uploadKeys({bool uploadDeviceKeys = false}) async {
    if (!encryptionEnabled) return true;

    final oneTimeKeysCount = _olmAccount.max_number_of_one_time_keys();
    _olmAccount.generate_one_time_keys(oneTimeKeysCount);
    final Map<String, dynamic> oneTimeKeys =
        json.decode(_olmAccount.one_time_keys());

    var signedOneTimeKeys = <String, dynamic>{};

    for (String key in oneTimeKeys['curve25519'].keys) {
      signedOneTimeKeys['signed_curve25519:$key'] = <String, dynamic>{};
      signedOneTimeKeys['signed_curve25519:$key']['key'] =
          oneTimeKeys['curve25519'][key];
      signedOneTimeKeys['signed_curve25519:$key'] =
          signJson(signedOneTimeKeys['signed_curve25519:$key']);
    }

    var keysContent = <String, dynamic>{
      if (uploadDeviceKeys)
        'device_keys': {
          'user_id': userID,
          'device_id': deviceID,
          'algorithms': [
            'm.olm.v1.curve25519-aes-sha2',
            'm.megolm.v1.aes-sha2'
          ],
          'keys': <String, dynamic>{},
        },
      'one_time_keys': signedOneTimeKeys,
    };
    if (uploadDeviceKeys) {
      final Map<String, dynamic> keys =
          json.decode(_olmAccount.identity_keys());
      for (var algorithm in keys.keys) {
        keysContent['device_keys']['keys']['$algorithm:$deviceID'] =
            keys[algorithm];
      }
      keysContent['device_keys'] =
          signJson(keysContent['device_keys'] as Map<String, dynamic>);
    }

    _olmAccount.mark_keys_as_published();
    final response = await jsonRequest(
      type: HTTPType.POST,
      action: '/client/r0/keys/upload',
      data: keysContent,
    );
    if (response['one_time_key_counts']['signed_curve25519'] !=
        oneTimeKeysCount) {
      return false;
    }
    await database?.updateClientKeys(pickledOlmAccount, id);
    lastTimeKeysUploaded = DateTime.now();
    return true;
  }

  /// Try to decrypt a ToDeviceEvent encrypted with olm.
  ToDeviceEvent decryptToDeviceEvent(ToDeviceEvent toDeviceEvent) {
    if (toDeviceEvent.type != 'm.room.encrypted') {
      print(
          '[LibOlm] Warning! Tried to decrypt a not-encrypted to-device-event');
      return toDeviceEvent;
    }
    if (toDeviceEvent.content['algorithm'] != 'm.olm.v1.curve25519-aes-sha2') {
      throw ('Unknown algorithm: ${toDeviceEvent.content}');
    }
    if (!toDeviceEvent.content['ciphertext'].containsKey(identityKey)) {
      throw ("The message isn't sent for this device");
    }
    String plaintext;
    final String senderKey = toDeviceEvent.content['sender_key'];
    final String body =
        toDeviceEvent.content['ciphertext'][identityKey]['body'];
    final int type = toDeviceEvent.content['ciphertext'][identityKey]['type'];
    if (type != 0 && type != 1) {
      throw ('Unknown message type');
    }
    var existingSessions = olmSessions[senderKey];
    if (existingSessions != null) {
      for (var session in existingSessions) {
        if (type == 0 && session.matches_inbound(body) == true) {
          plaintext = session.decrypt(type, body);
          storeOlmSession(senderKey, session);
          break;
        } else if (type == 1) {
          try {
            plaintext = session.decrypt(type, body);
            storeOlmSession(senderKey, session);
            break;
          } catch (_) {
            plaintext = null;
          }
        }
      }
    }
    if (plaintext == null && type != 0) {
      throw ('No existing sessions found');
    }

    if (plaintext == null) {
      var newSession = olm.Session();
      newSession.create_inbound_from(_olmAccount, senderKey, body);
      _olmAccount.remove_one_time_keys(newSession);
      database?.updateClientKeys(pickledOlmAccount, id);
      plaintext = newSession.decrypt(type, body);
      storeOlmSession(senderKey, newSession);
    }
    final Map<String, dynamic> plainContent = json.decode(plaintext);
    if (plainContent.containsKey('sender') &&
        plainContent['sender'] != toDeviceEvent.sender) {
      throw ("Message was decrypted but sender doesn't match");
    }
    if (plainContent.containsKey('recipient') &&
        plainContent['recipient'] != userID) {
      throw ("Message was decrypted but recipient doesn't match");
    }
    if (plainContent['recipient_keys'] is Map &&
        plainContent['recipient_keys']['ed25519'] is String &&
        plainContent['recipient_keys']['ed25519'] != fingerprintKey) {
      throw ("Message was decrypted but own fingerprint Key doesn't match");
    }
    return ToDeviceEvent(
      content: plainContent['content'],
      type: plainContent['type'],
      sender: toDeviceEvent.sender,
    );
  }

  /// A map from Curve25519 identity keys to existing olm sessions.
  Map<String, List<olm.Session>> get olmSessions => _olmSessions;
  Map<String, List<olm.Session>> _olmSessions = {};

  void storeOlmSession(String curve25519IdentityKey, olm.Session session) {
    if (!_olmSessions.containsKey(curve25519IdentityKey)) {
      _olmSessions[curve25519IdentityKey] = [];
    }
    final ix = _olmSessions[curve25519IdentityKey]
        .indexWhere((s) => s.session_id() == session.session_id());
    if (ix == -1) {
      // add a new session
      _olmSessions[curve25519IdentityKey].add(session);
    } else {
      // update an existing session
      _olmSessions[curve25519IdentityKey][ix] = session;
    }
    final pickle = session.pickle(userID);
    database?.storeOlmSession(
        id, curve25519IdentityKey, session.session_id(), pickle);
  }

  /// Sends an encrypted [message] of this [type] to these [deviceKeys]. To send
  /// the request to all devices of the current user, pass an empty list to [deviceKeys].
  Future<void> sendToDevice(
    List<DeviceKeys> deviceKeys,
    String type,
    Map<String, dynamic> message, {
    bool encrypted = true,
    List<User> toUsers,
  }) async {
    if (encrypted && !encryptionEnabled) return;
    // Don't send this message to blocked devices.
    if (deviceKeys.isNotEmpty) {
      deviceKeys.removeWhere((DeviceKeys deviceKeys) =>
          deviceKeys.blocked || deviceKeys.deviceId == deviceID);
      if (deviceKeys.isEmpty) return;
    }

    var sendToDeviceMessage = message;

    // Send with send-to-device messaging
    var data = <String, dynamic>{
      'messages': <String, dynamic>{},
    };
    if (deviceKeys.isEmpty) {
      if (toUsers == null) {
        data['messages'][userID] = <String, dynamic>{};
        data['messages'][userID]['*'] = sendToDeviceMessage;
      } else {
        for (var user in toUsers) {
          data['messages'][user.id] = <String, dynamic>{};
          data['messages'][user.id]['*'] = sendToDeviceMessage;
        }
      }
    } else {
      if (encrypted) {
        // Create new sessions with devices if there is no existing session yet.
        var deviceKeysWithoutSession = List<DeviceKeys>.from(deviceKeys);
        deviceKeysWithoutSession.removeWhere((DeviceKeys deviceKeys) =>
            olmSessions.containsKey(deviceKeys.curve25519Key));
        if (deviceKeysWithoutSession.isNotEmpty) {
          await startOutgoingOlmSessions(deviceKeysWithoutSession);
        }
      }
      for (var i = 0; i < deviceKeys.length; i++) {
        var device = deviceKeys[i];
        if (!data['messages'].containsKey(device.userId)) {
          data['messages'][device.userId] = <String, dynamic>{};
        }

        if (encrypted) {
          var existingSessions = olmSessions[device.curve25519Key];
          if (existingSessions == null || existingSessions.isEmpty) continue;
          existingSessions
              .sort((a, b) => a.session_id().compareTo(b.session_id()));

          final payload = {
            'type': type,
            'content': message,
            'sender': userID,
            'keys': {'ed25519': fingerprintKey},
            'recipient': device.userId,
            'recipient_keys': {'ed25519': device.ed25519Key},
          };
          final encryptResult =
              existingSessions.first.encrypt(json.encode(payload));
          storeOlmSession(device.curve25519Key, existingSessions.first);
          sendToDeviceMessage = {
            'algorithm': 'm.olm.v1.curve25519-aes-sha2',
            'sender_key': identityKey,
            'ciphertext': <String, dynamic>{},
          };
          sendToDeviceMessage['ciphertext'][device.curve25519Key] = {
            'type': encryptResult.type,
            'body': encryptResult.body,
          };
        }

        data['messages'][device.userId][device.deviceId] = sendToDeviceMessage;
      }
    }
    if (encrypted) type = 'm.room.encrypted';
    final messageID = 'msg${DateTime.now().millisecondsSinceEpoch}';
    await jsonRequest(
      type: HTTPType.PUT,
      action: '/client/r0/sendToDevice/$type/$messageID',
      data: data,
    );
  }

  Future<void> startOutgoingOlmSessions(List<DeviceKeys> deviceKeys,
      {bool checkSignature = true}) async {
    var requestingKeysFrom = <String, Map<String, String>>{};
    for (var device in deviceKeys) {
      if (requestingKeysFrom[device.userId] == null) {
        requestingKeysFrom[device.userId] = {};
      }
      requestingKeysFrom[device.userId][device.deviceId] = 'signed_curve25519';
    }

    final response = await jsonRequest(
      type: HTTPType.POST,
      action: '/client/r0/keys/claim',
      data: {'timeout': 10000, 'one_time_keys': requestingKeysFrom},
    );

    for (var userKeysEntry in response['one_time_keys'].entries) {
      final String userId = userKeysEntry.key;
      for (var deviceKeysEntry in userKeysEntry.value.entries) {
        final String deviceId = deviceKeysEntry.key;
        final fingerprintKey =
            userDeviceKeys[userId].deviceKeys[deviceId].ed25519Key;
        final identityKey =
            userDeviceKeys[userId].deviceKeys[deviceId].curve25519Key;
        for (Map<String, dynamic> deviceKey in deviceKeysEntry.value.values) {
          if (checkSignature &&
              checkJsonSignature(fingerprintKey, deviceKey, userId, deviceId) ==
                  false) {
            continue;
          }
          try {
            var session = olm.Session();
            session.create_outbound(_olmAccount, identityKey, deviceKey['key']);
            await storeOlmSession(identityKey, session);
          } catch (e) {
            print('[LibOlm] Could not create new outbound olm session: ' +
                e.toString());
          }
        }
      }
    }
  }

  /// Gets information about all devices for the current user.
  Future<List<UserDevice>> requestUserDevices() async {
    final response =
        await jsonRequest(type: HTTPType.GET, action: '/client/r0/devices');
    var userDevices = <UserDevice>[];
    for (final rawDevice in response['devices']) {
      userDevices.add(
        UserDevice.fromJson(rawDevice, this),
      );
    }
    return userDevices;
  }

  /// Gets information about all devices for the current user.
  Future<UserDevice> requestUserDevice(String deviceId) async {
    final response = await jsonRequest(
        type: HTTPType.GET, action: '/client/r0/devices/$deviceId');
    return UserDevice.fromJson(response, this);
  }

  /// Deletes the given devices, and invalidates any access token associated with them.
  Future<void> deleteDevices(List<String> deviceIds,
      {Map<String, dynamic> auth}) async {
    await jsonRequest(
      type: HTTPType.POST,
      action: '/client/r0/delete_devices',
      data: {
        'devices': deviceIds,
        if (auth != null) 'auth': auth,
      },
    );
    return;
  }

  /// Lists the public rooms on the server, with optional filter.
  Future<PublicRoomsResponse> requestPublicRooms({
    int limit,
    String since,
    String genericSearchTerm,
    String server,
    bool includeAllNetworks,
    String thirdPartyInstanceId,
  }) async {
    var action = '/client/r0/publicRooms';
    if (server != null) {
      action += '?server=$server';
    }
    final response = await jsonRequest(
      type: HTTPType.POST,
      action: action,
      data: {
        if (limit != null) 'limit': 10,
        if (since != null) 'since': since,
        if (genericSearchTerm != null)
          'filter': {'generic_search_term': genericSearchTerm},
        if (includeAllNetworks != null)
          'include_all_networks': includeAllNetworks,
        if (thirdPartyInstanceId != null)
          'third_party_instance_id': thirdPartyInstanceId,
      },
    );
    return PublicRoomsResponse.fromJson(response, this);
  }

  /// Whether all push notifications are muted using the [.m.rule.master]
  /// rule of the push rules: https://matrix.org/docs/spec/client_server/r0.6.0#m-rule-master
  bool get allPushNotificationsMuted {
    if (!accountData.containsKey('m.push_rules') ||
        !(accountData['m.push_rules'].content['global'] is Map)) {
      return false;
    }
    final Map<String, dynamic> globalPushRules =
        accountData['m.push_rules'].content['global'];
    if (globalPushRules == null) return false;

    if (globalPushRules['override'] is List) {
      for (var i = 0; i < globalPushRules['override'].length; i++) {
        if (globalPushRules['override'][i]['rule_id'] == '.m.rule.master') {
          return globalPushRules['override'][i]['enabled'];
        }
      }
    }
    return false;
  }

  Future<void> setMuteAllPushNotifications(bool muted) async {
    await jsonRequest(
      type: HTTPType.PUT,
      action: '/client/r0/pushrules/global/override/.m.rule.master/enabled',
      data: {'enabled': muted},
    );
    return;
  }

  /// Changes the password. You should either set oldPasswort or another authentication flow.
  Future<void> changePassword(String newPassword,
      {String oldPassword, Map<String, dynamic> auth}) async {
    try {
      await jsonRequest(
        type: HTTPType.POST,
        action: '/client/r0/account/password',
        data: {
          'new_password': newPassword,
          if (oldPassword != null)
            'auth': {
              'type': 'm.login.password',
              'user': userID,
              'password': oldPassword,
            },
          if (auth != null) 'auth': auth,
        },
      );
    } on MatrixException catch (matrixException) {
      if (!matrixException.requireAdditionalAuthentication) {
        rethrow;
      }
      if (matrixException.authenticationFlows.length != 1 ||
          !matrixException.authenticationFlows.first.stages
              .contains('m.login.password')) {
        rethrow;
      }
      if (oldPassword == null) {
        rethrow;
      }
      return changePassword(
        newPassword,
        auth: {
          'type': 'm.login.password',
          'user': userID,
          'identifier': {'type': 'm.id.user', 'user': userID},
          'password': oldPassword,
          'session': matrixException.session,
        },
      );
    } catch (_) {
      rethrow;
    }
  }

  bool _disposed = false;

  /// Stops the synchronization and closes the database. After this
  /// you can safely make this Client instance null.
  Future<void> dispose({bool closeDatabase = false}) async {
    _disposed = true;
    if (closeDatabase) await database?.close();
    database = null;
    return;
  }
}<|MERGE_RESOLUTION|>--- conflicted
+++ resolved
@@ -1673,16 +1673,9 @@
                 }
                 _userDeviceKeys[userId].deviceKeys[deviceId] = entry;
                 if (deviceId == deviceID &&
-<<<<<<< HEAD
-                  entry.ed25519Key ==
-                  fingerprintKey) {
-                    // Always trust the own device
-                    entry.setDirectVerified(true);
-=======
                     entry.ed25519Key == fingerprintKey) {
                   // Always trust the own device
-                  entry.verified = true;
->>>>>>> bb75ee00
+                  entry.setDirectVerified(true);
                 }
               } else {
                 // This shouldn't ever happen. The same device ID has gotten
@@ -1695,17 +1688,9 @@
                       id,
                       userId,
                       deviceId,
-<<<<<<< HEAD
                       json.encode(entry.toJson()),
-                      entry.verified,
+                      entry.directVerified,
                       entry.blocked,
-=======
-                      json.encode(_userDeviceKeys[userId]
-                          .deviceKeys[deviceId]
-                          .toJson()),
-                      _userDeviceKeys[userId].deviceKeys[deviceId].verified,
-                      _userDeviceKeys[userId].deviceKeys[deviceId].blocked,
->>>>>>> bb75ee00
                     ));
               }
             }
@@ -1765,7 +1750,7 @@
                   userId,
                   publicKey,
                   json.encode(entry.toJson()),
-                  entry.verified,
+                  entry.directVerified,
                   entry.blocked,
                 ));
               }
